--- conflicted
+++ resolved
@@ -241,11 +241,9 @@
   uint32_t sentencesWithFix() const { return sentencesWithFixCount; }
   uint32_t failedChecksum()   const { return failedChecksumCount; }
   uint32_t passedChecksum()   const { return passedChecksumCount; }
-<<<<<<< HEAD
-#endif
-=======
+#endif
+
   uint8_t  fixQuality()        const { return fixQ; }
->>>>>>> fe8cfa57
 
 private:
   bool sentenceHasFix() const
@@ -270,11 +268,8 @@
   uint8_t curSentenceType;
   uint8_t curTermNumber;
   uint8_t curTermOffset;
-<<<<<<< HEAD
   uint8_t trackedSatellitesIndex;
   uint32_t sentenceTime;
-=======
-  bool sentenceHasFix;
   uint8_t fixQ;  /* From Eric S. Raymond's website: http://www.catb.org/gpsd/NMEA.html#_gga_global_positioning_system_fix_data
     				0 - fix not available,
     				1 - GPS fix,
@@ -286,7 +281,6 @@
     				7 = Manual input mode
     				8 = Simulation mode
    	   	   	   	  */
->>>>>>> fe8cfa57
 
 #ifndef TINYGPS_OPTION_NO_CUSTOM_FIELDS
   // custom element support
