--- conflicted
+++ resolved
@@ -39,12 +39,8 @@
   ,  curSentenceType(GPS_SENTENCE_OTHER)
   ,  curTermNumber(0)
   ,  curTermOffset(0)
-<<<<<<< HEAD
+  ,  fixQ(0)
 #ifndef TINYGPSPLUS_OPTION_NO_CUSTOM_FIELDS
-=======
-  ,  sentenceHasFix(false)
-  ,  fixQ(0)
->>>>>>> fe8cfa57
   ,  customElts(0)
   ,  customCandidates(0)
 #endif
@@ -99,14 +95,8 @@
     curTermNumber = curTermOffset = 0;
     parity = 0;
     curSentenceType = GPS_SENTENCE_OTHER;
-<<<<<<< HEAD
     flags &= (~FLAG_IS_CHECKSUM_TERM);
     setSentenceHasFix(false);
-=======
-    isChecksumTerm = false;
-    sentenceHasFix = false;
-    //fixQ = 0;
->>>>>>> fe8cfa57
     return false;
 
   default: // ordinary characters
@@ -319,12 +309,8 @@
       date.setDate(term);
       break;
     case COMBINE(GPS_SENTENCE_GPGGA, 6): // Fix data (GPGGA)
-<<<<<<< HEAD
       setSentenceHasFix(term[0] > '0');
-=======
-      sentenceHasFix = term[0] > '0';
       fixQ = term[0] - '0';
->>>>>>> fe8cfa57
       break;
     case COMBINE(GPS_SENTENCE_GPGGA, 7): // Satellites used (GPGGA)
       satellites.set(term);
